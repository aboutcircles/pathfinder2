--- conflicted
+++ resolved
@@ -29,14 +29,25 @@
         &self.edges
     }
 
+    /// This method calculates how much of a token a user can send to a given receiver.
+    /// The transfer limit is based on the trust relationship between the user and the receiver,
+    /// denoted by the trust_percentage argument.
+    /// If the receiver is an organization, the method simply returns the balance of the sender, i.e.,
+    /// the user can send all their tokens to an organization. Likewise, if the receiver is the owner of
+    /// the token, the returned value is the balance of the sender of that token.
+    /// If the receiver is a regular user which is not the owner of the token, the method calculates the
+    /// transfer limit based on the balance of the receiver and the trust percentage. The method scales
+    /// down the receiver's balance based on the trust percentage and compares it with the original
+    /// balance to calculate the maximum amount the user can send.
+    /// The maximum amount a user can send is the smaller of the user's balance of the token and the
+    /// difference between the scaled receiver's balance and the balance calculated based on the trust
+    /// percentage.
     fn compute_edges(&mut self) {
-
         // Universal computation of edges
         // Let's assume that any "token" is represented by the address of its owner in the edges
         // We also assume that the "send_to" relationship is the opposite to the trust relationship
         // List of edges
         let mut edges = vec![];
-<<<<<<< HEAD
         // Create the edges from the token holders to anyone who trusts that token
         for (user, safe) in &self.safes {
             for (token, balance) in &safe.balances {
@@ -50,6 +61,10 @@
                                 }
                                 if let Some(receiver_safe) = self.safes.get(send_to) {
                                     let limit;
+                                    // If the receiver is an organization, the edge's limit is the balance of the
+                                    // sender, i.e., the user can send all their tokens to an organization.
+                                    // Likewise, if the receiver is the owner of the token, the edge's limit is
+                                    // the sender's balance of that token.
                                     if receiver_safe.organization || *owner == *send_to {
                                         limit = *balance;
                                     } else {
@@ -68,122 +83,10 @@
                                 }
                             }
                         }
-=======
-
-        // token address -> orga addresses
-        let mut organization_accepted_tokens: HashMap<Address, HashSet<Address>> = HashMap::new();
-
-        // Build a map from token address to orga addresses that accept this token
-        for safe in self.safes.values() {
-            for (send_to, percentage) in &safe.limit_percentage {
-                if percentage == &0 {
-                    continue;
-                }
-
-                let receiver_safe = self.safes.get(send_to).unwrap();
-                if receiver_safe.organization {
-                    //println!("user {} can send {} token to orga {}", user, safe.token_address, send_to);
-                    organization_accepted_tokens
-                        .entry(safe.token_address)
-                        .or_default()
-                        .insert(*send_to);
-                }
-            }
-        }
-
-        // Find all safes that have a non-zero balance of tokens that are accepted by an organization
-        for (user, safe) in &self.safes {
-            for (token, balance) in &safe.balances {
-                if balance == &U256::from(0) {
-                    continue;
-                }
-                if let Some(organizations) = organization_accepted_tokens.get(token) {
-                    for organization in organizations {
-                        // Add the balance as capacity from 'user' to 'organization'
-                        edges.push(Edge {
-                            from: *user,
-                            to: *organization,
-                            token: *token,
-                            capacity: *balance,
-                        });
-                    }
-                };
-            }
-        }
-
-        for (user, safe) in &self.safes {
-            // trust connections
-            for (send_to, percentage) in &safe.limit_percentage {
-                if *user == *send_to {
-                    continue;
-                }
-
-                if let Some(receiver_safe) = self.safes.get(send_to) {
-                    let limit = self.trust_transfer_limit(safe, receiver_safe, *percentage);
-                    if limit != U256::from(0) {
-                        edges.push(Edge {
-                            from: *user,
-                            to: *send_to,
-                            token: *user,
-                            capacity: limit,
-                        })
-                    }
-                }
-            }
-            // send tokens back to owner
-            for (token, balance) in &safe.balances {
-                if let Some(owner) = self.token_owner.get(token) {
-                    if *user != *owner && *balance != U256::from(0) {
-                        edges.push(Edge {
-                            from: *user,
-                            to: *owner,
-                            token: *owner,
-                            capacity: *balance,
-                        })
->>>>>>> cf3b9701
                     }
                 }
             }
         }
         self.edges = EdgeDB::new(edges)
     }
-
-    /// This method calculates how much of their own tokens a user can send to a given receiver.
-    /// The transfer limit is based on the trust relationship between the user and the receiver,
-    /// denoted by the trust_percentage argument.
-    /// If the receiver is an organization, the method simply returns the balance of the sender, i.e.,
-    /// the user can send all their tokens to an organization.
-    /// If the receiver is a regular user, the method calculates the transfer limit based on the balance
-    /// of the receiver and the trust percentage. The method scales down the receiver's balance based
-    /// on the trust percentage and compares it with the original balance to calculate the maximum
-    /// amount the user can send.
-    /// The maximum amount a user can send is the smaller of the user's balance and the difference between
-    /// the scaled receiver's balance and the balance calculated based on the trust percentage.
-    /// @returns how much of their own tokens a user can send to receiver.
-    fn trust_transfer_limit(&self, sender: &Safe, receiver: &Safe, trust_percentage: u8) -> U256 {
-        if receiver.organization {
-            // TODO treat this as "return to owner"
-            // i.e. limited / only constrained by the balance edge.
-            sender.balance(&sender.token_address)
-        } else {
-            let receiver_balance = receiver.balance(&sender.token_address);
-
-            let amount = (receiver.balance(&receiver.token_address)
-                * U256::from(trust_percentage as u128))
-                / U256::from(100);
-
-            let scaled_receiver_balance =
-                receiver_balance * U256::from((100 - trust_percentage) as u128) / U256::from(100);
-
-            if amount < receiver_balance {
-                U256::from(0)
-            } else {
-                // TODO it should not be "min" - the second constraint is set by the balance edge.
-                min(
-                    amount - scaled_receiver_balance,
-                    sender.balance(&sender.token_address),
-                )
-            }
-        }
-    }
 }